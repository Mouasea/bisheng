from bisheng_langchain.chains.combine_documents.stuff import StuffDocumentsChain

<<<<<<< HEAD
from .loader_output import LoaderOutputChain

__all__ = ['StuffDocumentsChain', 'LoaderOutputChain']
=======
__all__ = [
    'StuffDocumentsChain',
]
>>>>>>> ebeed02b
<|MERGE_RESOLUTION|>--- conflicted
+++ resolved
@@ -1,11 +1,5 @@
 from bisheng_langchain.chains.combine_documents.stuff import StuffDocumentsChain
 
-<<<<<<< HEAD
 from .loader_output import LoaderOutputChain
 
 __all__ = ['StuffDocumentsChain', 'LoaderOutputChain']
-=======
-__all__ = [
-    'StuffDocumentsChain',
-]
->>>>>>> ebeed02b
