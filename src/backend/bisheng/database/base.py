import hashlib
import json
import os
import uuid
from contextlib import contextmanager
from typing import List

from bisheng.database.init_config import init_config
from bisheng.database.service import DatabaseService
from bisheng.settings import settings
from bisheng.utils.logger import logger
from sqlalchemy import text
from sqlmodel import Session, select, update

db_service: 'DatabaseService' = DatabaseService(settings.database_url)


def init_default_data():
    """初始化数据库"""
    from bisheng.cache.redis import redis_client
    from bisheng.database.models.component import Component
    from bisheng.database.models.role import Role
    from bisheng.database.models.user import User
    from bisheng.database.models.gpts_tools import GptsTools
    from bisheng.database.models.gpts_tools import GptsToolsType
    from bisheng.database.models.sft_model import SftModel
    from bisheng.database.models.flow_version import FlowVersion
    from bisheng.database.models.user_role import UserRoleDao

    if redis_client.setNx('init_default_data', '1'):
        try:
            db_service.create_db_and_tables()
            with session_getter() as session:
                db_role = session.exec(select(Role).limit(1)).all()
                if not db_role:
                    # 初始化系统配置, 管理员拥有所有权限
                    db_role = Role(id=1, role_name='系统管理员', remark='系统所有权限管理员')
                    session.add(db_role)
                    db_role_normal = Role(id=2, role_name='普通用户', remark='一般权限管理员')
                    session.add(db_role_normal)
                    session.commit()

                user = session.exec(select(User).limit(1)).all()
                if not user and settings.admin:
                    md5 = hashlib.md5()
                    md5.update(settings.admin.get('password').encode('utf-8'))
                    user = User(
                        user_id=1,
                        user_name=settings.admin.get('user_name'),
                        password=md5.hexdigest(),
                    )
                    session.add(user)
                    session.commit()
                    session.refresh(user)
                    UserRoleDao.set_admin_user(user.user_id)

                component_db = session.exec(select(Component).limit(1)).all()
                if not component_db:
                    db_components = []
                    json_items = json.loads(read_from_conf('component.json'))
                    for item in json_items:
                        for k, v in item.items():
                            db_component = Component(name=k, user_id=1, user_name='admin', data=v)
                            db_components.append(db_component)
                    session.add_all(db_components)
                    session.commit()

                # 初始化预置工具列表
                preset_tools = session.exec(select(GptsTools).limit(1)).all()
                if not preset_tools:
                    preset_tools = []
                    json_items = json.loads(read_from_conf('t_gpts_tools.json'))
                    for item in json_items:
                        item['api_params'] = json.loads(item['api_params'])
                        preset_tool = GptsTools(**item)
                        preset_tools.append(preset_tool)
                    session.add_all(preset_tools)
                    session.commit()
                # 初始化预置工具类别
                preset_tools_type = session.exec(select(GptsToolsType).limit(1)).all()
                if not preset_tools_type:
                    preset_tools_type = []
                    json_items = json.loads(read_from_conf('t_gpts_tools_type.json'))
                    for item in json_items:
                        preset_tool_type = GptsToolsType(**item)
                        preset_tools_type.append(preset_tool_type)
                    session.add_all(preset_tools_type)
                    session.commit()
                    # 设置预置工具所属的类别, 需要和预置数据一致，所以id是固定的
                    for i in range(1, 7):
                        session.exec(update(GptsTools).where(GptsTools.id == i).values(type=i))
                    # 属于天眼查类别下的工具
                    tyc_types: List[int] = list(range(7, 18))
                    session.exec(
                        update(GptsTools).where(GptsTools.id.in_(tyc_types)).values(type=7))
                    # 属于金融类别下的工具
                    jr_types: List[int] = list(range(18, 28))
                    session.exec(
                        update(GptsTools).where(GptsTools.id.in_(jr_types)).values(type=8))
                    session.commit()
                # 初始化配置可用于微调的基准模型
                preset_models = session.exec(select(SftModel).limit(1)).all()
                if not preset_models:
                    preset_models = []
                    json_items = json.loads(read_from_conf('sft_model.json'))
                    for item in json_items:
                        preset_model = SftModel(**item)
                        preset_models.append(preset_model)
                    session.add_all(preset_models)
                    session.commit()

                # 初始化补充默认的技能版本表
                flow_version = session.exec(select(FlowVersion).limit(1)).all()
                if not flow_version:
                    sql_query = text(
                        "INSERT INTO `flowversion` (`name`, `flow_id`, `data`, `user_id`, `is_current`, `is_delete`) \
                     select 'v0', `id` as flow_id, `data`, `user_id`, 1, 0 from `flow`;")
                    session.execute(sql_query)
                    session.commit()
                    # 修改表单数据表
                    sql_query = text(
<<<<<<< HEAD
                        "UPDATE `t_variable_value` a SET a.version_id=(SELECT `id` from `flowversion` WHERE flow_id=a.flow_id and is_current=1)")
=======
                        'UPDATE `t_variable_value` a SET a.version_id=(SELECT `id` from `flowversion` WHERE flow_id=a.flow_id and is_current=1)'
                        # noqa
                    )
>>>>>>> dfe7e3d7
                    session.execute(sql_query)
                    session.commit()
            # 初始化数据库config
            init_config()
        except Exception as exc:
            # if the exception involves tables already existing
            # we can ignore it
            if 'already exists' not in str(exc):
                logger.error(f'Error creating DB and tables: {exc}')
                raise RuntimeError('Error creating DB and tables') from exc
        finally:
            redis_client.delete('init_default_data')


@contextmanager
def session_getter() -> Session:
    """轻量级session context"""
    try:
        session = Session(db_service.engine)
        yield session
    except Exception as e:
        logger.info('Session rollback because of exception:{}', e)
        session.rollback()
        raise
    finally:
        session.close()


def read_from_conf(file_path: str) -> str:
    if '/' not in file_path:
        # Get current path
        current_path = os.path.dirname(os.path.abspath(__file__))

        file_path = os.path.join(current_path, file_path)

    with open(file_path, 'r', encoding='utf-8') as f:
        content = f.read()

    return content


def generate_uuid() -> str:
    """
    生成uuid的字符串
    """
    return uuid.uuid4().hex<|MERGE_RESOLUTION|>--- conflicted
+++ resolved
@@ -119,13 +119,9 @@
                     session.commit()
                     # 修改表单数据表
                     sql_query = text(
-<<<<<<< HEAD
-                        "UPDATE `t_variable_value` a SET a.version_id=(SELECT `id` from `flowversion` WHERE flow_id=a.flow_id and is_current=1)")
-=======
                         'UPDATE `t_variable_value` a SET a.version_id=(SELECT `id` from `flowversion` WHERE flow_id=a.flow_id and is_current=1)'
                         # noqa
                     )
->>>>>>> dfe7e3d7
                     session.execute(sql_query)
                     session.commit()
             # 初始化数据库config
