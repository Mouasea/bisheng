import json
from typing import List, Optional
from uuid import UUID

from bisheng.api.JWT import get_login_user
from bisheng.api.services.assistant import AssistantService
from bisheng.api.services.audit_log import AuditLogService
from bisheng.api.services.chat_imp import comment_answer
from bisheng.api.services.knowledge_imp import delete_es, delete_vector
from bisheng.api.services.user_service import UserPayload
from bisheng.api.utils import build_flow, build_input_keys_response, get_request_ip
from bisheng.api.v1.schemas import (BuildStatus, BuiltResponse, ChatInput, ChatList,
                                    FlowGptsOnlineList, InitResponse, StreamData,
                                    UnifiedResponseModel, resp_200, AddChatMessages)
from bisheng.cache.redis import redis_client
from bisheng.chat.manager import ChatManager
from bisheng.database.base import session_getter
from bisheng.database.models.assistant import AssistantDao, AssistantStatus
from bisheng.database.models.flow import Flow, FlowDao
from bisheng.database.models.flow_version import FlowVersionDao
from bisheng.database.models.message import ChatMessage, ChatMessageDao, ChatMessageRead
from bisheng.graph.graph.base import Graph
from bisheng.utils.logger import logger
from bisheng.utils.util import get_cache_key
<<<<<<< HEAD
from fastapi import APIRouter, HTTPException, Query, WebSocket, WebSocketException, status
=======
from fastapi import APIRouter, HTTPException, Query, WebSocket, WebSocketException, status, Body, Request
>>>>>>> dfe7e3d7
from fastapi.params import Depends
from fastapi.responses import StreamingResponse
from fastapi_jwt_auth import AuthJWT
from sqlalchemy import func
from sqlmodel import select

router = APIRouter(tags=['Chat'])
chat_manager = ChatManager()
flow_data_store = redis_client
expire = 600  # reids 60s 过期


@router.get('/chat/history',
            response_model=UnifiedResponseModel[List[ChatMessageRead]],
            status_code=200)
def get_chatmessage(*,
                    chat_id: str,
                    flow_id: str,
                    id: Optional[str] = None,
                    page_size: Optional[int] = 20,
                    Authorize: AuthJWT = Depends()):
    Authorize.jwt_required()
    payload = json.loads(Authorize.get_jwt_subject())
    if not chat_id or not flow_id:
        return {'code': 500, 'message': 'chat_id 和 flow_id 必传参数'}
    where = select(ChatMessage).where(ChatMessage.flow_id == flow_id,
                                      ChatMessage.chat_id == chat_id,
                                      ChatMessage.user_id == payload.get('user_id'))
    if id:
        where = where.where(ChatMessage.id < int(id))
    with session_getter() as session:
        db_message = session.exec(where.order_by(ChatMessage.id.desc()).limit(page_size)).all()
    return resp_200(db_message)


@router.delete('/chat/{chat_id}', status_code=200)
def del_chat_id(*,
                request: Request,
                chat_id: str,
                login_user: UserPayload = Depends(get_login_user)):
    # 获取一条消息
    message = ChatMessageDao.get_latest_message_by_chatid(chat_id)
    if message:
        # 处理临时数据
        col_name = f'tmp_{message.flow_id.hex}_{chat_id}'
        logger.info('tmp_delete_milvus col={}', col_name)
        delete_vector(col_name, None)
        delete_es(col_name)
        ChatMessageDao.delete_by_user_chat_id(login_user.user_id, chat_id)
        # 判断下是助手还是技能, 写审计日志
        flow_info = FlowDao.get_flow_by_id(message.flow_id.hex)
        if flow_info:
            AuditLogService.delete_chat_flow(login_user, get_request_ip(request), flow_info)
        else:
            assistant_info = AssistantDao.get_one_assistant(message.flow_id)
            if assistant_info:
                AuditLogService.delete_chat_assistant(login_user, get_request_ip(request), assistant_info)

    return resp_200(message='删除成功')


@router.post('/chat/message', status_code=200)
def add_chat_messages(*,
                      request: Request,
                      data: AddChatMessages,
                      login_user: UserPayload = Depends(get_login_user)):
    """
    添加一条完整问答记录， 安全检查写入使用
    """
    flow_id = data.flow_id
    chat_id = data.chat_id
    if not chat_id or not flow_id:
        raise HTTPException(status_code=500, detail='chat_id 和 flow_id 必传参数')
    human_message = ChatMessage(flow_id=flow_id.hex, chat_id=chat_id, user_id=login_user.user_id, is_bot=False,
                                message=data.human_message, type='human', category='question')
    bot_message = ChatMessage(flow_id=flow_id.hex, chat_id=chat_id, user_id=login_user.user_id, is_bot=True,
                              message=data.answer_message, type='bot', category='answer')
    ChatMessageDao.insert_batch([human_message, bot_message])

    # 写审计日志, 判断是否是新建会话
    res = ChatMessageDao.get_messages_by_chat_id(chat_id=chat_id)
    if len(res) <= 2:
        # 新建会话
        # 判断下是助手还是技能, 写审计日志
        flow_info = FlowDao.get_flow_by_id(flow_id.hex)
        if flow_info:
            AuditLogService.create_chat_flow(login_user, get_request_ip(request), flow_id.hex)
        else:
            assistant_info = AssistantDao.get_one_assistant(flow_id)
            if assistant_info:
                AuditLogService.create_chat_assistant(login_user, get_request_ip(request), flow_id.hex)

    return resp_200(message='添加成功')


@router.put('/chat/message/{message_id}', status_code=200)
def update_chat_message(*,
                        message_id: int,
                        message: str = Body(embed=True),
                        login_user: UserPayload = Depends(get_login_user)):
    """ 更新一条消息的内容 安全检查使用"""
    logger.info(f"update_chat_message message_id={message_id} message={message} login_user={login_user.user_name}")
    chat_message = ChatMessageDao.get_message_by_id(message_id)
    if not chat_message:
        return resp_200(message='消息不存在')
    if chat_message.user_id != login_user.user_id:
        return resp_200(message='用户不一致')

    chat_message.message = message
    chat_message.source = False

    ChatMessageDao.update_message_model(chat_message)

    return resp_200(message='更新成功')


@router.delete('/chat/message/{message_id}', status_code=200)
def del_message_id(*, message_id: str, Authorize: AuthJWT = Depends()):
    Authorize.jwt_required()
    payload = json.loads(Authorize.get_jwt_subject())
    # 获取一条消息
    ChatMessageDao.delete_by_message_id(payload.get('user_id'), message_id)

    return resp_200(message='删除成功')


@router.post('/liked', status_code=200)
def like_response(*, data: ChatInput, Authorize: AuthJWT = Depends()):
    Authorize.jwt_required()
    payload = json.loads(Authorize.get_jwt_subject())
    message_id = data.message_id
    liked = data.liked
    with session_getter() as session:
        message = session.get(ChatMessage, message_id)
    if message:
        logger.info('act=add_liked user_id={} liked={}', payload.get('user_id'), liked)
        message.liked = liked
    with session_getter() as session:
        session.add(message)
        session.commit()
    logger.info('k=s act=liked message_id={} liked={}', message_id, liked)
    return resp_200(message='操作成功')


@router.post('/chat/comment', status_code=200)
def comment_resp(*, data: ChatInput, Authorize: AuthJWT = Depends()):
    Authorize.jwt_required()
    comment_answer(data.message_id, data.comment)
    return resp_200(message='操作成功')


@router.get('/chat/list', response_model=UnifiedResponseModel[List[ChatList]], status_code=200)
def get_chatlist_list(*,
                      page: Optional[int] = 1,
                      limit: Optional[int] = 10,
                      Authorize: AuthJWT = Depends()):
    Authorize.jwt_required()
    payload = json.loads(Authorize.get_jwt_subject())

    smt = (select(ChatMessage.flow_id, ChatMessage.chat_id,
                  func.max(ChatMessage.create_time).label('create_time'),
                  func.max(ChatMessage.update_time).label('update_time')).where(
        ChatMessage.user_id == payload.get('user_id')).group_by(
        ChatMessage.flow_id,
        ChatMessage.chat_id).order_by(func.max(ChatMessage.create_time).desc()))
    with session_getter() as session:
        db_message = session.exec(smt).all()
    flow_ids = [message.flow_id for message in db_message]
    with session_getter() as session:
        db_flow = session.exec(select(Flow).where(Flow.id.in_(flow_ids))).all()

    assistant_chats = AssistantDao.get_assistants_by_ids(flow_ids)
    assistant_dict = {assistant.id: assistant for assistant in assistant_chats}
    # set object
    chat_list = []
    flow_dict = {flow.id: flow for flow in db_flow}
    for i, message in enumerate(db_message):
        if message.flow_id in flow_dict:
            chat_list.append(
                ChatList(flow_name=flow_dict[message.flow_id].name,
                         flow_description=flow_dict[message.flow_id].description,
                         flow_id=message.flow_id,
                         flow_type='flow',
                         chat_id=message.chat_id,
                         create_time=message.create_time,
                         update_time=message.update_time))
        elif message.flow_id in assistant_dict:
            chat_list.append(
                ChatList(flow_name=assistant_dict[message.flow_id].name,
                         flow_description=assistant_dict[message.flow_id].desc,
                         flow_id=message.flow_id,
                         chat_id=message.chat_id,
                         flow_type='assistant',
                         create_time=message.create_time,
                         update_time=message.update_time))
        else:
            # 通过接口创建的会话记录，不关联技能或者助手
            logger.debug(f'unknown message.flow_id={message.flow_id}')
    return resp_200(chat_list[(page - 1) * limit:page * limit])


# 获取所有已上线的技能和助手
@router.get('/chat/online',
            response_model=UnifiedResponseModel[List[FlowGptsOnlineList]],
            status_code=200)
<<<<<<< HEAD
def get_online_chat(*, Authorize: AuthJWT = Depends()):
=======
def get_online_chat(*,
                    keyword: Optional[str] = None,
                    page: Optional[int] = 0,
                    limit: Optional[int] = 0,
                    Authorize: AuthJWT = Depends()):
>>>>>>> dfe7e3d7
    Authorize.jwt_required()
    payload = json.loads(Authorize.get_jwt_subject())
    user = UserPayload(**payload)
    user_id = user.user_id
    res = []
    # 获取所有已上线的助手
    if user.is_admin():
        all_assistant = AssistantDao.get_all_online_assistants()
        flows = FlowDao.get_all_online_flows(keyword)
    else:
        assistants = AssistantService.get_assistant(user, keyword, AssistantStatus.ONLINE.value, 0,
                                                    0)
        all_assistant = assistants.data.get('data')
        flows = FlowDao.get_user_access_online_flows(user_id, keyword=keyword)
    for one in all_assistant:
        res.append(
<<<<<<< HEAD
            FlowGptsOnlineList(id=one.id.hex,
=======
            FlowGptsOnlineList(id=str(one.id),
>>>>>>> dfe7e3d7
                               name=one.name,
                               desc=one.desc,
                               create_time=one.create_time,
                               update_time=one.update_time,
                               flow_type='assistant'))

    # 获取用户可见的所有已上线的技能
    for one in flows:
        res.append(
<<<<<<< HEAD
            FlowGptsOnlineList(id=one.id.hex,
=======
            FlowGptsOnlineList(id=str(one.id),
>>>>>>> dfe7e3d7
                               name=one.name,
                               desc=one.description,
                               create_time=one.create_time,
                               update_time=one.update_time,
                               flow_type='flow'))
    res.sort(key=lambda x: x.update_time, reverse=True)
    if page and limit:
        res = res[(page - 1) * limit:page * limit]
    return resp_200(data=res)


@router.websocket('/chat/{flow_id}')
async def chat(
        *,
        flow_id: str,
        websocket: WebSocket,
        t: Optional[str] = None,
        chat_id: Optional[str] = None,
        version_id: Optional[int] = None,
        Authorize: AuthJWT = Depends(),
):
    """Websocket endpoint for chat."""
    try:
        if t:
            Authorize.jwt_required(auth_from='websocket', token=t)
            Authorize._token = t
        else:
            Authorize.jwt_required(auth_from='websocket', websocket=websocket)

        payload = Authorize.get_jwt_subject()
        payload = json.loads(payload)
        user_id = payload.get('user_id')
        if chat_id:
            with session_getter() as session:
                db_flow = session.get(Flow, flow_id)
            if not db_flow:
                await websocket.accept()
                message = '该技能已被删除'
                await websocket.close(code=status.WS_1008_POLICY_VIOLATION, reason=message)
            if db_flow.status != 2:
                await websocket.accept()
                message = '当前技能未上线，无法直接对话'
                await websocket.close(code=status.WS_1008_POLICY_VIOLATION, reason=message)
            graph_data = db_flow.data
        else:
            flow_data_key = 'flow_data_' + flow_id
            if version_id:
                flow_data_key = flow_data_key + '_' + str(version_id)
            if not flow_data_store.exists(flow_data_key) or str(
                    flow_data_store.hget(flow_data_key, 'status'),
                    'utf-8') != BuildStatus.SUCCESS.value:
                await websocket.accept()
                message = '当前编译没通过'
                await websocket.close(code=status.WS_1013_TRY_AGAIN_LATER, reason=message)
                return
            graph_data = json.loads(flow_data_store.hget(flow_data_key, 'graph_data'))

        if not chat_id:
            # 调试时，每次都初始化对象
            chat_manager.set_cache(get_cache_key(flow_id, chat_id), None)

        with logger.contextualize(trace_id=chat_id):
            logger.info('websocket_verify_ok begin=handle_websocket')
            await chat_manager.handle_websocket(flow_id,
                                                chat_id,
                                                websocket,
                                                user_id,
                                                gragh_data=graph_data)
    except WebSocketException as exc:
        logger.error(f'Websocket exrror: {str(exc)}')
        await websocket.close(code=status.WS_1011_INTERNAL_ERROR, reason=str(exc))
    except Exception as exc:
        logger.exception(f'Error in chat websocket: {str(exc)}')
        messsage = exc.detail if isinstance(exc, HTTPException) else str(exc)
        if 'Could not validate credentials' in str(exc):
            await websocket.close(code=status.WS_1008_POLICY_VIOLATION, reason='Unauthorized')
        else:
            await websocket.close(code=status.WS_1011_INTERNAL_ERROR, reason=messsage)


@router.post('/build/init/{flow_id}',
             response_model=UnifiedResponseModel[InitResponse],
             status_code=201)
async def init_build(*,
                     graph_data: dict,
                     flow_id: str,
                     version_id: Optional[int] = Query(default=None, description='技能版本ID')):
    """Initialize the build by storing graph data and returning a unique session ID."""
    chat_id = graph_data.get('chat_id')
    flow_data_key = 'flow_data_' + flow_id

    if chat_id:
        with session_getter() as session:
            graph_data = session.get(Flow, UUID(flow_id).hex).data
    elif version_id:
        flow_data_key = flow_data_key + '_' + str(version_id)
        graph_data = FlowVersionDao.get_version_by_id(version_id).data
    try:
        if flow_id is None:
            raise ValueError('No ID provided')
        # Check if already building
        if flow_data_store.hget(flow_data_key, 'status') == BuildStatus.IN_PROGRESS.value:
            return resp_200(InitResponse(flowId=flow_id))

        # Delete from cache if already exists
        flow_data_store.hset(flow_data_key,
                             map={
                                 'graph_data': json.dumps(graph_data),
                                 'status': BuildStatus.STARTED.value
                             },
                             expiration=expire)

        return resp_200(InitResponse(flowId=flow_id))
    except Exception as exc:
        logger.error(exc)
        return HTTPException(status_code=500, detail=str(exc))


@router.get('/build/{flow_id}/status', response_model=UnifiedResponseModel[BuiltResponse])
async def build_status(flow_id: str,
                       chat_id: Optional[str] = None,
                       version_id: Optional[int] = Query(default=None, description='技能版本ID')):
    """Check the flow_id is in the flow_data_store."""
    try:
        flow_data_key = 'flow_data_' + flow_id
        if not chat_id and version_id:
            flow_data_key = flow_data_key + '_' + str(version_id)
        built = (flow_data_store.hget(flow_data_key, 'status') == BuildStatus.SUCCESS.value)
        return resp_200(BuiltResponse(built=built, ))

    except Exception as exc:
        logger.error(exc)
        return HTTPException(status_code=500, detail=str(exc))


@router.get('/build/stream/{flow_id}', response_class=StreamingResponse)
async def stream_build(flow_id: str,
                       chat_id: Optional[str] = None,
                       version_id: Optional[int] = Query(default=None, description='技能版本ID')):
    """Stream the build process based on stored flow data."""

    async def event_stream(flow_id, chat_id: str, version_id: Optional[int] = None):
        final_response = {'end_of_stream': True}
        artifacts = {}
        try:
            flow_data_key = 'flow_data_' + flow_id
            if not chat_id and version_id:
                flow_data_key = flow_data_key + '_' + str(version_id)
            if not flow_data_store.exists(flow_data_key):
                error_message = 'Invalid session ID'
                yield str(StreamData(event='error', data={'error': error_message}))
                return

            if flow_data_store.hget(flow_data_key, 'status') == BuildStatus.IN_PROGRESS.value:
                error_message = 'Already building'
                yield str(StreamData(event='error', data={'error': error_message}))
                return

            graph_data = json.loads(flow_data_store.hget(flow_data_key, 'graph_data'))

            if not graph_data:
                error_message = 'No data provided'
                yield str(StreamData(event='error', data={'error': error_message}))
                return

            logger.debug('Building langchain object')
            flow_data_store.hsetkey(flow_data_key, 'status', BuildStatus.IN_PROGRESS.value, expire)

            # L1 用户，采用build流程
            try:
                async for message in build_flow(graph_data=graph_data,
                                                artifacts=artifacts,
                                                process_file=False,
                                                flow_id=UUID(flow_id).hex,
                                                chat_id=chat_id):
                    if isinstance(message, Graph):
                        graph = message
                    else:
                        yield message

            except Exception as e:
                logger.error(f'Build flow error: {e}')
                flow_data_store.hsetkey(flow_data_key,
                                        'status',
                                        BuildStatus.FAILURE.value,
                                        expiration=expire)
                yield str(StreamData(event='error', data={'error': str(e)}))
                return

            await graph.abuild()
            # Now we  need to check the input_keys to send them to the client
            input_keys_response = {
                'input_keys': [],
                'memory_keys': [],
                'handle_keys': [],
            }
            input_nodes = graph.get_input_nodes()
            for node in input_nodes:
                if hasattr(await node.get_result(), 'input_keys'):
                    input_keys = build_input_keys_response(await node.get_result(), artifacts)
                    input_keys['input_keys'].update({'id': node.id})
                    input_keys_response['input_keys'].append(input_keys.get('input_keys'))
                    input_keys_response['memory_keys'].extend(input_keys.get('memory_keys'))
                    input_keys_response['handle_keys'].extend(input_keys.get('handle_keys'))
                elif ('fileNode' in node.output):
                    input_keys_response['input_keys'].append({
                        'file_path': '',
                        'type': 'file',
                        'id': node.id
                    })

            yield str(StreamData(event='message', data=input_keys_response))
            # We need to reset the chat history
            chat_manager.chat_history.empty_history(flow_id, chat_id)
            chat_manager.set_cache(get_cache_key(flow_id=flow_id, chat_id=chat_id), None)
            flow_data_store.hsetkey(flow_data_key, 'status', BuildStatus.SUCCESS.value, expire)
        except Exception as exc:
            logger.exception(exc)
            logger.error('Error while building the flow: %s', exc)
            flow_data_store.hsetkey(flow_data_key, 'status', BuildStatus.FAILURE.value, expire)
            yield str(StreamData(event='error', data={'error': str(exc)}))
        finally:
            yield str(StreamData(event='message', data=final_response))

    try:
        return StreamingResponse(event_stream(flow_id, chat_id, version_id),
                                 media_type='text/event-stream')
    except Exception as exc:
        logger.error(exc)
        raise HTTPException(status_code=500, detail=str(exc))<|MERGE_RESOLUTION|>--- conflicted
+++ resolved
@@ -22,11 +22,7 @@
 from bisheng.graph.graph.base import Graph
 from bisheng.utils.logger import logger
 from bisheng.utils.util import get_cache_key
-<<<<<<< HEAD
-from fastapi import APIRouter, HTTPException, Query, WebSocket, WebSocketException, status
-=======
 from fastapi import APIRouter, HTTPException, Query, WebSocket, WebSocketException, status, Body, Request
->>>>>>> dfe7e3d7
 from fastapi.params import Depends
 from fastapi.responses import StreamingResponse
 from fastapi_jwt_auth import AuthJWT
@@ -232,15 +228,11 @@
 @router.get('/chat/online',
             response_model=UnifiedResponseModel[List[FlowGptsOnlineList]],
             status_code=200)
-<<<<<<< HEAD
-def get_online_chat(*, Authorize: AuthJWT = Depends()):
-=======
 def get_online_chat(*,
                     keyword: Optional[str] = None,
                     page: Optional[int] = 0,
                     limit: Optional[int] = 0,
                     Authorize: AuthJWT = Depends()):
->>>>>>> dfe7e3d7
     Authorize.jwt_required()
     payload = json.loads(Authorize.get_jwt_subject())
     user = UserPayload(**payload)
@@ -257,11 +249,7 @@
         flows = FlowDao.get_user_access_online_flows(user_id, keyword=keyword)
     for one in all_assistant:
         res.append(
-<<<<<<< HEAD
-            FlowGptsOnlineList(id=one.id.hex,
-=======
             FlowGptsOnlineList(id=str(one.id),
->>>>>>> dfe7e3d7
                                name=one.name,
                                desc=one.desc,
                                create_time=one.create_time,
@@ -271,11 +259,7 @@
     # 获取用户可见的所有已上线的技能
     for one in flows:
         res.append(
-<<<<<<< HEAD
-            FlowGptsOnlineList(id=one.id.hex,
-=======
             FlowGptsOnlineList(id=str(one.id),
->>>>>>> dfe7e3d7
                                name=one.name,
                                desc=one.description,
                                create_time=one.create_time,
