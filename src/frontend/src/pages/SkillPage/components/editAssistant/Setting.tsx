import AssistantSetting from "@/components/Pro/security/AssistantSetting";
import { TitleIconBg } from "@/components/bs-comp/cardComponent";
<<<<<<< HEAD
import ContentSecuritySheet from "@/components/bs-comp/sheets/ContentSecuritySheet";
=======
import KnowledgeSelect from "@/components/bs-comp/selectComponent/knowledge";
>>>>>>> dfe7e3d7
import SkillSheet from "@/components/bs-comp/sheets/SkillSheet";
import ToolsSheet from "@/components/bs-comp/sheets/ToolsSheet";
import { SettingIcon } from "@/components/bs-icons/setting";
import { ToolIcon } from "@/components/bs-icons/tool";
import {
  Accordion,
  AccordionContent,
  AccordionItem,
  AccordionTrigger,
} from "@/components/bs-ui/accordion";
import { Button } from "@/components/bs-ui/button";
import { InputList, Textarea } from "@/components/bs-ui/input";
<<<<<<< HEAD
import { Switch } from "@/components/bs-ui/switch";
=======
>>>>>>> dfe7e3d7
import {
  Tooltip,
  TooltipContent,
  TooltipProvider,
  TooltipTrigger,
} from "@/components/bs-ui/tooltip";
import { useAssistantStore } from "@/store/assistantStore";
import {
  MinusCircledIcon,
  PlusCircledIcon,
  PlusIcon,
  QuestionMarkCircledIcon,
  ReloadIcon,
} from "@radix-ui/react-icons";
<<<<<<< HEAD
import { useState } from "react";
import { useTranslation } from "react-i18next";
import { Link } from "react-router-dom";
import ContentShow from "../ContentShow";
import KnowledgeBaseMulti from "./KnowledgeBaseMulti";
=======
import { useTranslation } from "react-i18next";
import { Link } from "react-router-dom";
>>>>>>> dfe7e3d7
import ModelSelect from "./ModelSelect";
import Temperature from "./Temperature";
import { locationContext } from "@/contexts/locationContext";
import { useContext } from "react";

export default function Setting() {
  const { t } = useTranslation();

<<<<<<< HEAD
  let { assistantState, dispatchAssistant } = useAssistantStore();
  if(!assistantState.content_security) {
    assistantState = {...assistantState, content_security:{
      open: true,
      reviewType: '敏感词表匹配',
      vocabularyType: ['内置词表','自定义词表'],
      vocabularyInput: '歧视\n色情\n暴力\n战争',
      automaticReply: '您的输入带有敏感词汇，我拒绝回答'}}
  } // 测试数据暂时修改，后期替换
  
  const [show, setShow] = useState(false)
  const [toggle,setToggle] = useState(assistantState.content_security.open)

  const checkedChange = (value) => {
    setToggle(value)
    setShow(value)
  }

=======
  const { appConfig } = useContext(locationContext)
  let { assistantState, dispatchAssistant } = useAssistantStore();

>>>>>>> dfe7e3d7
  return (
    <div
      id="skill-scroll"
      className="h-full w-[50%] overflow-y-auto scrollbar-hide"
    >
      <h1 className="border bg-gray-50 indent-4 text-sm leading-8 text-muted-foreground">
        {t("build.basicConfiguration")}
      </h1>
      <Accordion type="multiple" className="w-full">
        {/* 基础配置 */}
        <AccordionItem value="item-1">
          <AccordionTrigger>
            <span>{t("build.modelConfiguration")}</span>
          </AccordionTrigger>
          <AccordionContent className="py-2">
            <div className="mb-4 px-6">
              <label htmlFor="model" className="bisheng-label">
                {t("build.model")}
              </label>
              <ModelSelect
                value={assistantState.model_name}
                onChange={(val) =>
                  dispatchAssistant("setting", { model_name: val })
                }
              />
            </div>
            <div className="mb-4 px-6">
              <label htmlFor="slider" className="bisheng-label">
                {t("build.temperature")}
              </label>
              <Temperature
                value={assistantState.temperature}
                onChange={(val) =>
                  dispatchAssistant("setting", { temperature: val })
                }
              ></Temperature>
            </div>
          </AccordionContent>
        </AccordionItem>
        {/* 开场引导 */}
        <AccordionItem value="item-2">
          <AccordionTrigger>
            <span>{t("build.openingIntroduction")}</span>
          </AccordionTrigger>
          <AccordionContent className="py-2">
            <div className="mb-4 px-6">
              <label htmlFor="open" className="bisheng-label">
                {t("build.openingStatement")}
              </label>
              <Textarea
                name="open"
                className="mt-2 min-h-[34px]"
                style={{ height: 56 }}
                placeholder={t("build.assistantMessageFormat")}
                value={assistantState.guide_word}
                onChange={(e) =>
                  dispatchAssistant("setting", { guide_word: e.target.value })
                }
              ></Textarea>
              {assistantState.guide_word.length > 1000 && (
                <p className="bisheng-tip mt-1">
                  {t("build.maximumPromptLength")}
                </p>
              )}
            </div>
            <div className="mb-4 px-6">
              <label htmlFor="open" className="bisheng-label flex gap-1">
                {t("build.guidingQuestions")}
                <TooltipProvider delayDuration={200}>
                  <Tooltip>
                    <TooltipTrigger asChild>
                      <QuestionMarkCircledIcon />
                    </TooltipTrigger>
                    <TooltipContent>
                      <p>{t("build.recommendQuestionsForUsers")}</p>
                    </TooltipContent>
                  </Tooltip>
                </TooltipProvider>
              </label>
              <InputList
                rules={[{ maxLength: 50, message: t("build.maxCharacters50") }]}
                value={assistantState.guide_question}
                onChange={(list) => {
                  dispatchAssistant("setting", { guide_question: list });
                }}
                placeholder={t("build.enterGuidingQuestions")}
              ></InputList>
            </div>
          </AccordionContent>
        </AccordionItem>
        {/* 内容安全审查 */}
<<<<<<< HEAD
        <AccordionItem value="item-3">
          <AccordionTrigger>
            <div className="flex flex-1 items-center justify-between">
              <span>内容安全审查</span>
              <div className="h-[20px] flex items-center">
                <ContentSecuritySheet data={assistantState.content_security} isOpen={show} 
                onSave={(data) => {dispatchAssistant('setContentSecurity',{
                  content_security: {...assistantState.content_security, ...data}
                }); console.log(assistantState)}}
                onCloseSheet={() => setShow(false)}>
                  {toggle && <SettingIcon onClick={(e) => {e.stopPropagation(); setShow(!show)}} className="w-[40px] h-[40px]"/>}
                </ContentSecuritySheet>
                <Switch className="mx-4" onClick={(e) => e.stopPropagation()} checked={toggle} 
                onCheckedChange={checkedChange}/>
              </div>
            </div>
          </AccordionTrigger>
          {toggle && <AccordionContent className="mb-[-16px]">
            <ContentShow data={assistantState.content_security}/>
          </AccordionContent>}
        </AccordionItem>
      </Accordion>
      <div className="text-center text-sm bg-[white] text-muted-foreground">通过敏感词表或 API 对会话内容进行安全审查</div>
=======
        {appConfig.isPro && <AssistantSetting id={assistantState.id} type={3} />}
      </Accordion>
>>>>>>> dfe7e3d7
      <h1 className="border-b bg-gray-50 indent-4 text-sm leading-8 text-muted-foreground">
        {t("build.knowledge")}
      </h1>
      <Accordion type="multiple" className="w-full">
        {/* 知识库 */}
        <AccordionItem value="item-1">
          <AccordionTrigger>
            <div className="flex flex-1 items-center justify-between">
              <span>{t("build.knowledgeBase")}</span>
              {/* <Popover>
              <PopoverTrigger asChild className="group">
                  <Button variant="link" size="sm"><TriangleRightIcon className="group-data-[state=open]:rotate-90" /> {t('build.autoCall')}</Button>
              </PopoverTrigger>
              <PopoverContent className="w-[560px]">
                  <div className="flex justify-between">
                      <label htmlFor="model" className="bisheng-label">{t('build.callingMethod')}</label>
                      <div>
                          <RadioCard checked={false} title={t('build.autoCall')} description={t('build.autoCallDescription')} calssName="mb-4"></RadioCard>
                          <RadioCard checked title={t('build.onDemandCall')} description={t('build.onDemandCallDescription')} calssName="mt-4"></RadioCard>
                      </div>
                  </div>
              </PopoverContent>
          </Popover> */}
            </div>
          </AccordionTrigger>
          <AccordionContent className="py-2">
            <div className="mb-4 px-6">
              <div className="flex gap-4">
<<<<<<< HEAD
                <KnowledgeBaseMulti
                  value={assistantState.knowledge_list}
                  onChange={(vals) =>
                    dispatchAssistant("setting", { knowledge_list: vals })
=======
                <KnowledgeSelect
                  multiple
                  value={assistantState.knowledge_list.map(el => ({ label: el.name, value: el.id }))}
                  onChange={(vals) =>
                    dispatchAssistant("setting", { knowledge_list: vals.map(el => ({ name: el.label, id: el.value })) })
>>>>>>> dfe7e3d7
                  }
                >
                  {(reload) => (
                    <div className="flex justify-between">
                      <Link to={"/filelib"} target="_blank">
                        <Button variant="link">
                          <PlusCircledIcon className="mr-1" />{" "}
                          {t("build.createNewKnowledge")}
                        </Button>
                      </Link>
<<<<<<< HEAD
                      <Button variant="link" onClick={reload}>
=======
                      <Button variant="link" onClick={() => reload(1, '')}>
>>>>>>> dfe7e3d7
                        <ReloadIcon className="mr-1" /> {t("build.refresh")}
                      </Button>
                    </div>
                  )}
<<<<<<< HEAD
                </KnowledgeBaseMulti>
=======
                </KnowledgeSelect>
>>>>>>> dfe7e3d7
              </div>
            </div>
          </AccordionContent>
        </AccordionItem>
      </Accordion>
      <h1 className="border-b bg-gray-50 indent-4 text-sm leading-8 text-muted-foreground">
        {t("build.abilities")}
      </h1>
      <Accordion
        type="multiple"
        className="w-full"
        onValueChange={(e) =>
          e.includes("skill") &&
          document.getElementById("skill-scroll").scrollTo({ top: 9999 })
        }
      >
        {/* 工具 */}
        <AccordionItem value="item-1">
          <AccordionTrigger>
            <div className="flex flex-1 items-center justify-between">
              <span>{t("build.tools")}</span>
              <ToolsSheet
                select={assistantState.tool_list}
                onSelect={(tool) =>
                  dispatchAssistant("setting", {
                    tool_list: [...assistantState.tool_list, tool],
                  })
                }
              >
                <PlusIcon
                  className="mr-2 text-primary hover:text-primary/80"
                  onClick={(e) => e.stopPropagation()}
                ></PlusIcon>
              </ToolsSheet>
            </div>
          </AccordionTrigger>
          <AccordionContent>
            <div className="px-4">
              {assistantState.tool_list.map((tool) => (
                <div
                  key={tool.id}
                  className="group mt-2 flex cursor-pointer items-center justify-between"
                >
                  <div className="flex items-center gap-2">
                    <TitleIconBg id={tool.id} className="h-7 w-7">
                      <ToolIcon />
                    </TitleIconBg>
                    <p className="text-sm">{tool.name}</p>
                  </div>
                  <MinusCircledIcon
                    className="hidden text-primary group-hover:block"
                    onClick={() =>
                      dispatchAssistant("setting", {
                        tool_list: assistantState.tool_list.filter(
                          (t) => t.id !== tool.id
                        ),
                      })
                    }
                  />
                </div>
              ))}
            </div>
          </AccordionContent>
        </AccordionItem>
        {/* 技能 */}
        <AccordionItem value="skill">
          <AccordionTrigger>
            <div className="flex flex-1 items-center justify-between">
              <span className="flex items-center gap-1">
                <span>{t("build.skill")}</span>
<<<<<<< HEAD
                <TooltipProvider delayDuration={200}>
=======
                <TooltipProvider delayDuration={0}>
>>>>>>> dfe7e3d7
                  <Tooltip>
                    <TooltipTrigger asChild>
                      <QuestionMarkCircledIcon />
                    </TooltipTrigger>
                    <TooltipContent>
                      <p>{t("build.skillDescription")}</p>
                    </TooltipContent>
                  </Tooltip>
                </TooltipProvider>
              </span>
              <SkillSheet
                select={assistantState.flow_list}
                onSelect={(flow) =>
                  dispatchAssistant("setting", {
                    flow_list: [...assistantState.flow_list, flow],
                  })
                }
              >
                <PlusIcon
                  className="mr-2 text-primary hover:text-primary/80"
                  onClick={(e) => e.stopPropagation()}
                ></PlusIcon>
              </SkillSheet>
            </div>
          </AccordionTrigger>
          <AccordionContent>
            <div className="px-4">
              {assistantState.flow_list.map((flow) => (
                <div
                  key={flow.id}
                  className="group mt-2 flex cursor-pointer items-center justify-between"
                >
                  <div className="flex items-center gap-2">
                    <TitleIconBg id={flow.id} className="h-7 w-7"></TitleIconBg>
                    <p className="text-sm">{flow.name}</p>
                  </div>
                  <MinusCircledIcon
                    className="hidden text-primary group-hover:block"
                    onClick={() =>
                      dispatchAssistant("setting", {
                        flow_list: assistantState.flow_list.filter(
                          (t) => t.id !== flow.id
                        ),
                      })
                    }
                  />
                </div>
              ))}
            </div>
          </AccordionContent>
        </AccordionItem>
      </Accordion>
    </div>
  );
}<|MERGE_RESOLUTION|>--- conflicted
+++ resolved
@@ -1,13 +1,8 @@
 import AssistantSetting from "@/components/Pro/security/AssistantSetting";
 import { TitleIconBg } from "@/components/bs-comp/cardComponent";
-<<<<<<< HEAD
-import ContentSecuritySheet from "@/components/bs-comp/sheets/ContentSecuritySheet";
-=======
 import KnowledgeSelect from "@/components/bs-comp/selectComponent/knowledge";
->>>>>>> dfe7e3d7
 import SkillSheet from "@/components/bs-comp/sheets/SkillSheet";
 import ToolsSheet from "@/components/bs-comp/sheets/ToolsSheet";
-import { SettingIcon } from "@/components/bs-icons/setting";
 import { ToolIcon } from "@/components/bs-icons/tool";
 import {
   Accordion,
@@ -17,10 +12,6 @@
 } from "@/components/bs-ui/accordion";
 import { Button } from "@/components/bs-ui/button";
 import { InputList, Textarea } from "@/components/bs-ui/input";
-<<<<<<< HEAD
-import { Switch } from "@/components/bs-ui/switch";
-=======
->>>>>>> dfe7e3d7
 import {
   Tooltip,
   TooltipContent,
@@ -35,16 +26,8 @@
   QuestionMarkCircledIcon,
   ReloadIcon,
 } from "@radix-ui/react-icons";
-<<<<<<< HEAD
-import { useState } from "react";
 import { useTranslation } from "react-i18next";
 import { Link } from "react-router-dom";
-import ContentShow from "../ContentShow";
-import KnowledgeBaseMulti from "./KnowledgeBaseMulti";
-=======
-import { useTranslation } from "react-i18next";
-import { Link } from "react-router-dom";
->>>>>>> dfe7e3d7
 import ModelSelect from "./ModelSelect";
 import Temperature from "./Temperature";
 import { locationContext } from "@/contexts/locationContext";
@@ -53,30 +36,9 @@
 export default function Setting() {
   const { t } = useTranslation();
 
-<<<<<<< HEAD
-  let { assistantState, dispatchAssistant } = useAssistantStore();
-  if(!assistantState.content_security) {
-    assistantState = {...assistantState, content_security:{
-      open: true,
-      reviewType: '敏感词表匹配',
-      vocabularyType: ['内置词表','自定义词表'],
-      vocabularyInput: '歧视\n色情\n暴力\n战争',
-      automaticReply: '您的输入带有敏感词汇，我拒绝回答'}}
-  } // 测试数据暂时修改，后期替换
-  
-  const [show, setShow] = useState(false)
-  const [toggle,setToggle] = useState(assistantState.content_security.open)
-
-  const checkedChange = (value) => {
-    setToggle(value)
-    setShow(value)
-  }
-
-=======
   const { appConfig } = useContext(locationContext)
   let { assistantState, dispatchAssistant } = useAssistantStore();
 
->>>>>>> dfe7e3d7
   return (
     <div
       id="skill-scroll"
@@ -168,34 +130,8 @@
           </AccordionContent>
         </AccordionItem>
         {/* 内容安全审查 */}
-<<<<<<< HEAD
-        <AccordionItem value="item-3">
-          <AccordionTrigger>
-            <div className="flex flex-1 items-center justify-between">
-              <span>内容安全审查</span>
-              <div className="h-[20px] flex items-center">
-                <ContentSecuritySheet data={assistantState.content_security} isOpen={show} 
-                onSave={(data) => {dispatchAssistant('setContentSecurity',{
-                  content_security: {...assistantState.content_security, ...data}
-                }); console.log(assistantState)}}
-                onCloseSheet={() => setShow(false)}>
-                  {toggle && <SettingIcon onClick={(e) => {e.stopPropagation(); setShow(!show)}} className="w-[40px] h-[40px]"/>}
-                </ContentSecuritySheet>
-                <Switch className="mx-4" onClick={(e) => e.stopPropagation()} checked={toggle} 
-                onCheckedChange={checkedChange}/>
-              </div>
-            </div>
-          </AccordionTrigger>
-          {toggle && <AccordionContent className="mb-[-16px]">
-            <ContentShow data={assistantState.content_security}/>
-          </AccordionContent>}
-        </AccordionItem>
-      </Accordion>
-      <div className="text-center text-sm bg-[white] text-muted-foreground">通过敏感词表或 API 对会话内容进行安全审查</div>
-=======
         {appConfig.isPro && <AssistantSetting id={assistantState.id} type={3} />}
       </Accordion>
->>>>>>> dfe7e3d7
       <h1 className="border-b bg-gray-50 indent-4 text-sm leading-8 text-muted-foreground">
         {t("build.knowledge")}
       </h1>
@@ -224,18 +160,11 @@
           <AccordionContent className="py-2">
             <div className="mb-4 px-6">
               <div className="flex gap-4">
-<<<<<<< HEAD
-                <KnowledgeBaseMulti
-                  value={assistantState.knowledge_list}
-                  onChange={(vals) =>
-                    dispatchAssistant("setting", { knowledge_list: vals })
-=======
                 <KnowledgeSelect
                   multiple
                   value={assistantState.knowledge_list.map(el => ({ label: el.name, value: el.id }))}
                   onChange={(vals) =>
                     dispatchAssistant("setting", { knowledge_list: vals.map(el => ({ name: el.label, id: el.value })) })
->>>>>>> dfe7e3d7
                   }
                 >
                   {(reload) => (
@@ -246,20 +175,12 @@
                           {t("build.createNewKnowledge")}
                         </Button>
                       </Link>
-<<<<<<< HEAD
-                      <Button variant="link" onClick={reload}>
-=======
                       <Button variant="link" onClick={() => reload(1, '')}>
->>>>>>> dfe7e3d7
                         <ReloadIcon className="mr-1" /> {t("build.refresh")}
                       </Button>
                     </div>
                   )}
-<<<<<<< HEAD
-                </KnowledgeBaseMulti>
-=======
                 </KnowledgeSelect>
->>>>>>> dfe7e3d7
               </div>
             </div>
           </AccordionContent>
@@ -330,11 +251,7 @@
             <div className="flex flex-1 items-center justify-between">
               <span className="flex items-center gap-1">
                 <span>{t("build.skill")}</span>
-<<<<<<< HEAD
-                <TooltipProvider delayDuration={200}>
-=======
                 <TooltipProvider delayDuration={0}>
->>>>>>> dfe7e3d7
                   <Tooltip>
                     <TooltipTrigger asChild>
                       <QuestionMarkCircledIcon />
