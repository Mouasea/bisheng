import { Link, useParams } from "react-router-dom";
import { Button } from "../../components/ui/button";
import {
    Table,
    TableBody,
    TableCaption,
    TableCell,
    TableHead,
    TableHeader,
    TableRow
} from "../../components/ui/table";
import {
    Tabs,
    TabsContent,
    TabsList,
    TabsTrigger,
} from "../../components/ui/tabs";

import { ArrowLeft } from "lucide-react";
import { useContext, useEffect, useRef, useState } from "react";
import { useTranslation } from "react-i18next";
import ShadTooltip from "../../components/ShadTooltipComponent";
import { locationContext } from "../../contexts/locationContext";
import { deleteFile, readFileByLibDatabase } from "../../controllers/API";
import UploadModal from "../../modals/UploadModal";
<<<<<<< HEAD

const accepts = {
    BISHENG: {
        'application/*': ['.pdf'],
        'image/*': ['.jpeg', '.png', '.jpg']
    },
    IO: {
        'application/*': ['.doc', '.docx', '.pdf', '.ppt', '.pptx'], // '.tsv', '.xlsx'],
        'text/*': ['.html', '.md', '.txt'],
    }
}

=======
import { locationContext } from "../../contexts/locationContext";
>>>>>>> 06678fc3

export default function FilesPage() {
    const { t } = useTranslation()

    const { id } = useParams()
    // 上传 上传成功添加到列表
    const [open, setOpen] = useState(false)
    const [loading, setLoading] = useState(false)

    const [title, setTitle] = useState('')
    const [page, setPage] = useState(1)
    const [datalist, setDataList] = useState([])
    const [pageEnd, setPageEnd] = useState(false)
    const pages = useRef(1)

    const [hasPermission, setHasPermission] = useState(true)
    const { appConfig } = useContext(locationContext)

    const { appConfig } = useContext(locationContext);

    const loadPage = (_page) => {
        setLoading(true)
        readFileByLibDatabase(id, _page).then(res => {
            const { data, writeable, pages: ps } = res
            pages.current = ps
            setDataList(data)
            setPage(_page)
            setPageEnd(!data.length)
            setLoading(false)
            setHasPermission(writeable)
        })
    }
    useEffect(() => {
        // @ts-ignore
        setTitle(window.libname)
        loadPage(1)
    }, [])

    const handleOpen = (e) => {
        setOpen(e)
        loadPage(page)
    }

    // 删除
    const { delShow, idRef, close, delConfim } = useDelete()

    const handleDelete = () => {
        deleteFile(idRef.current).then(res => {
            loadPage(page)
            close()
        })
    }
    return <div className="w-full h-screen p-6 relative overflow-y-auto">
        {loading && <div className="absolute w-full h-full top-0 left-0 flex justify-center items-center z-10 bg-[rgba(255,255,255,0.6)] dark:bg-blur-shared">
            <span className="loading loading-infinity loading-lg"></span>
        </div>}
        <ShadTooltip content="back" side="top">
            <button className="extra-side-bar-buttons w-[36px] absolute top-[26px]" onClick={() => { }} >
                <Link to='/filelib'><ArrowLeft className="side-bar-button-size" /></Link>
            </button>
        </ShadTooltip>
        <Tabs defaultValue="account" className="w-full">
            <TabsList className="ml-12">
                <TabsTrigger value="account" className="roundedrounded-xl">{t('lib.fileList')}</TabsTrigger>
                <TabsTrigger disabled value="password">{t('lib.systemIntegration')}</TabsTrigger>
            </TabsList>
            <TabsContent value="account">
                <div className="flex justify-between items-center">
                    <span className=" text-gray-800">{title}</span>
                    {hasPermission && <Button className="h-8 rounded-full" onClick={() => { setOpen(true) }}>{t('lib.upload')}</Button>}
                </div>
                <Table>
                    <TableCaption>
                        <div className="join grid grid-cols-2 w-[200px]">
                            <button disabled={page === 1} className="join-item btn btn-outline btn-xs" onClick={() => loadPage(page - 1)}>{t('previousPage')}</button>
                            <button disabled={page >= pages.current || pageEnd} className="join-item btn btn-outline btn-xs" onClick={() => loadPage(page + 1)}>{t('nextPage')}</button>
                        </div>
                    </TableCaption>
                    <TableHeader>
                        <TableRow>
                            <TableHead className="w-[600px]">{t('lib.fileName')}</TableHead>
                            <TableHead>{t('lib.status')}</TableHead>
                            <TableHead>{t('lib.uploadTime')}</TableHead>
                            <TableHead>{t('operations')}</TableHead>
                        </TableRow>
                    </TableHeader>
                    <TableBody>
                        {datalist.map(el => (
                            <TableRow key={el.id}>
                                <TableCell className="font-medium">{el.file_name}</TableCell>
                                <TableCell>
                                    {el.status === 3 ? <div className="tooltip" data-tip={el.remark}>
                                        <span className='text-red-500'>{t('lib.parseFailed')}</span>
                                    </div> :
                                        <span className={el.status === 3 && 'text-red-500'}>{[t('lib.parseFailed'), t('lib.parsing'), t('lib.completed'), t('lib.parseFailed')][el.status]}</span>
                                    }
                                </TableCell>
                                <TableCell>{el.create_time.replace('T', ' ')}</TableCell>
                                <TableCell className="text-right">
                                    {hasPermission ? <a href="javascript:;" onClick={() => delConfim(el.id)} className="underline ml-4">{t('delete')}</a> :
                                        <a href="javascript:;" className="underline ml-4 text-gray-400">{t('delete')}</a>}
                                </TableCell>
                            </TableRow>
                        ))}
                    </TableBody>
                </Table>
                {/* Pagination */}
            </TabsContent>
            <TabsContent value="password"></TabsContent>
        </Tabs>
<<<<<<< HEAD
        <UploadModal id={id} accept={accepts[appConfig.structure]} open={open} setOpen={handleOpen}></UploadModal>
=======
        <UploadModal id={id} accept={appConfig.libAccepts} open={open} setOpen={handleOpen}></UploadModal>
>>>>>>> 06678fc3
        {/* Delete confirmation */}
        <dialog className={`modal ${delShow && 'modal-open'}`}>
            <form method="dialog" className="modal-box w-[360px] bg-[#fff] shadow-lg dark:bg-background">
                <h3 className="font-bold text-lg">{t('prompt')}</h3>
                <p className="py-4">{t('lib.confirmDeleteFile')}</p>
                <div className="modal-action">
                    <Button className="h-8 rounded-full" variant="outline" onClick={close}>{t('cancel')}</Button>
                    <Button className="h-8 rounded-full" variant="destructive" onClick={handleDelete}>{t('delete')}</Button>
                </div>
            </form>
        </dialog>
    </div>
};


const useDelete = () => {
    const [delShow, setDelShow] = useState(false)
    const idRef = useRef<any>(null)

    return {
        delShow,
        idRef,
        close: () => {
            setDelShow(false)
        },
        delConfim: (id) => {
            idRef.current = id
            setDelShow(true)
        }
    }
}<|MERGE_RESOLUTION|>--- conflicted
+++ resolved
@@ -23,22 +23,7 @@
 import { locationContext } from "../../contexts/locationContext";
 import { deleteFile, readFileByLibDatabase } from "../../controllers/API";
 import UploadModal from "../../modals/UploadModal";
-<<<<<<< HEAD
-
-const accepts = {
-    BISHENG: {
-        'application/*': ['.pdf'],
-        'image/*': ['.jpeg', '.png', '.jpg']
-    },
-    IO: {
-        'application/*': ['.doc', '.docx', '.pdf', '.ppt', '.pptx'], // '.tsv', '.xlsx'],
-        'text/*': ['.html', '.md', '.txt'],
-    }
-}
-
-=======
 import { locationContext } from "../../contexts/locationContext";
->>>>>>> 06678fc3
 
 export default function FilesPage() {
     const { t } = useTranslation()
@@ -149,11 +134,7 @@
             </TabsContent>
             <TabsContent value="password"></TabsContent>
         </Tabs>
-<<<<<<< HEAD
-        <UploadModal id={id} accept={accepts[appConfig.structure]} open={open} setOpen={handleOpen}></UploadModal>
-=======
         <UploadModal id={id} accept={appConfig.libAccepts} open={open} setOpen={handleOpen}></UploadModal>
->>>>>>> 06678fc3
         {/* Delete confirmation */}
         <dialog className={`modal ${delShow && 'modal-open'}`}>
             <form method="dialog" className="modal-box w-[360px] bg-[#fff] shadow-lg dark:bg-background">
