{
  "title": "BISHENG",
  "prompt": "Confirmation",
  "login": {
    "slogen": "Convenient, Flexible, Reliable Enterprise-Level Large Model Application Development Platform",
    "account": "Account",
    "password": "Password",
    "confirmPassword": "Confirm Password",
    "noAccountRegister": "Don't have an account? Register",
    "haveAccountLogin": "Already have an account? Login",
    "loginButton": "Log In",
    "registerButton": "Register",
    "document": "Documentation",
    "pleaseEnterAccount": "Please enter your account",
    "pleaseEnterPassword": "Please enter your password",
    "accountTooShort": "Account is too short",
    "passwordTooShort": "Password is too short, at least 8 characters",
    "passwordError": "The password must include upper and lower case letters, numbers, and characters!",
    "passwordMismatch": "Passwords do not match",
    "registrationSuccess": "Registration successful. Please enter your password to log in",
<<<<<<< HEAD
    "pleaseEnterCaptcha": "Please enter captcha"
=======
    "pleaseEnterCaptcha": "Please enter captcha",
    "passwordExpired": "Your password has expired, please change it promptly",
    "otherMethods": "Other login methods"
>>>>>>> dfe7e3d7
  },
  "menu": {
    "app": "Chat",
    "user": "User",
    "github": "GitHub",
    "bookopen": "Document",
    "skills": "Build",
    "knowledge": "Knowledge",
<<<<<<< HEAD
    "models": "Models",
    "system": "System",
=======
    "evaluation": "Evaluation",
    "models": "Models",
    "system": "System",
    "log": "Logs",
>>>>>>> dfe7e3d7
    "themeSwitch": "Theme Switch",
    "document": "Documentation",
    "logout": "Logout",
    "logoutDescription": "Log out",
    "forBestExperience": "For the best experience, please access this website on a PC",
<<<<<<< HEAD
    "onlineDocumentation": "Online Documentation"
=======
    "onlineDocumentation": "Online Documentation",
    "changePwd": "Password"
>>>>>>> dfe7e3d7
  },
  "system": {
    "userManagement": "User Management",
    "roleManagement": "Role Management",
    "userGroupsM": "UserGroup Management",
    "systemConfiguration": "System Configuration",
    "username": "Username",
    "confirmDisable": "Confirm disabling this user?",
    "roleSelect": "Select Roles",
    "userGroupsSel": "Select UserGroups",
    "roleList": "Role List",
    "confirmText": "Are you sure you want to delete",
    "roleName": "Role Name",
    "skillAuthorization": "Skill Authorization",
    "knowledgeAuthorization": "Knowledge Base Authorization",
    "skillName": "Skill Name",
    "creator": "Creator",
    "usePermission": "Use Permission",
    "managePermission": "Manage Permission",
    "roleNamePrompt": "Role name cannot exceed 50 characters",
    "roleNameRequired": "Role name is required",
    "roleNameExists": "Role name already exists",
    "groupNameExists": "UserGroup name already exists",
    "groupNamePrompt": "UserGroup name cannot exceed 30 characters",
    "groupNameRequired": "UserGroup name is required",
    "parameterConfig": "Parameter Configuration",
    "language": "Language",
    "assistantAuthorization": "Assistant Authorization",
    "assistantName": "Assistant Name",
    "userList": "User List",
    "userGroupList": "UserGroup List",
    "userGroup": "userGroup",
    "role": "Role",
    "searchUserGroups": "Search user groups",
    "searchRoles": "Search roles",
    "reset": "Reset",
    "confirm": "Confirm",
    "userGroupName": "Enter UserGroup Name",
<<<<<<< HEAD
    "admins": "Admin",
    "flowControl": "Overall User Flow Control",
=======
    "groupName": "UserGroup Name",
    "admins": "Admin",
    "flowControl": "Overall UserGroup Flow Control",
>>>>>>> dfe7e3d7
    "AssistantFlowCtrl": "Assistant Flow Control",
    "SkillFlowCtrl": "Skill Flow Control",
    "createdBy": "CreatedBy",
    "flowCtrlStrategy": "Flow control strategy",
    "limit": "Limit",
    "unlimited": "Unlimited",
    "iconHover": "Simultaneously constrained by the overall traffic control strategy of the user group",
<<<<<<< HEAD
    "maximum": "Maximum of",
    "perMinute": "concurrent conversations per second"
=======
    "maximum": "Up to",
    "perMinute": "simultaneous online sessions",
    "changeTime": "Modification Time",
    "deleteGroup": "After deletion 【{{name}}】 will no longer exist, Do you want to delete it?",
    "currentGroup": "Current UserGroup",
    "defaultGroup": "DefaultGroup",
    "resetPwd": "ResetPassword",
    "selectGroup": "Please select a user group",
    "selectRole": "Please select a role"
>>>>>>> dfe7e3d7
  },
  "skills": {
    "manageTemplate": "Manage Skill Templates",
    "createNew": "Create New Skill",
    "customSkills": "Custom Skills",
    "chooseOnline": "Choose the online version",
    "executionSteps": "Skills are visualized through process orchestration to clarify task execution steps",
    "sceneTemplates": "We provide scene templates for your use and reference",
    "manageProjects": "Manage your personal projects here, including skill deployment and editing",
    "skillSearch": "Skill Search",
    "confirmDeleteSkill": "Confirm the deletion of this skill?",
    "backToSkillList": "Back to Skill List",
    "skillTemplateManagement": "Skill Template Management, templates are visible to all users, supports drag and drop sorting, and deletion",
    "templateName": "Template Name",
    "templateDescription": "Template Description",
    "confirmText": "Are you sure you want to delete this skill template?",
    "skillSettings": "Skill Settings",
    "basicInfo": "Basic Information",
    "skillName": "Skill Name",
    "description": "Description",
    "parameterInfo": "Parameter Information",
    "advancedConfiguration": "Advanced Configuration",
    "nextStep": "Next Step, Advanced Configuration",
    "skillNameRequired": "Please enter a skill name",
    "skillNameTooLong": "Skill name is too long, should not exceed 30 characters",
    "skillNameExists": "This name already exists",
    "skillDescRequired": "Please enter a skill description",
    "skillDescTooLong": "Skill description is too long, should not exceed 200 characters",
    "errorTitle": "Key Information Error",
    "onlineFailure": "Online failure",
    "onlineSuccessful": "Online Successful",
    "custom": "Custom",
    "skillTemplate": "Skill Template",
    "skillTemplateChoose": "You can choose a template from here to start, or create an advanced template",
    "createTemplate": "Create Template",
    "skillDescriptionRequired": "Please enter a skill description",
    "skillDescriptionTooLong": "Skill description is too long, should not exceed 200 characters",
    "keyInfoErrorTitle": "Key Information Error",
    "createSuccessTitle": "Skill created successfully",
    "createFailureTitle": "Creation failed",
    "createdBy": "Created by",
    "offline": "Offline",
    "online": "Online",
    "guideWords": "Guide Words",
    "currentVersion": "Current Version: ",
    "importLocal": "Import local components",
    "save": "Saved",
    "import": "Import",
    "export": "Export",
    "code": "Code",
    "simplify": "Simplify",
    "saveVersion": "SaveVersion",
    "deleteOrNot": "Do you want to delete",
    "version": "version",
    "saveSuccessful": "Save Successful",
    "supportVersions": "Support splitting into multiple version branches for development and comparison between versions.",
    "guideQuestions50": "Guide questions to a maximum of 50 characters",
    "promptWords1000": "The maximum number of prompt words is 1000 characters",
    "contactAdmin": "Please contact the administrator's online assistant",
    "deleteSure": "Are you sure you want to delete this tool?"
  },
  "chat": {
    "newChat": "New Chat",
    "selectChat": "Select a skill to start",
    "chooseOne": "Choose a ",
    "dialogue": "Conversation ",
    "start": "to start with ",
    "wenqingruijian": "Wen Qingrui Jian",
    "inputPlaceholder": "Enter your question",
    "uploadFileTooltip": "Upload File",
    "sendTooltip": "Send",
    "forms": "Forms",
    "skillTempsTitle": "Skill Selection",
    "skillTempsDesc": "Choose an online skill you want to use",
    "skillDeleted": "This skill has been deleted",
    "networkError": "Network connection error. Please try the following methods",
    "networkErrorList1": "Do not operate too quickly",
    "networkErrorList2": "Refresh the page",
    "networkErrorList3": "Check if the backend is running",
    "buildError": "It seems you are missing some configurations",
    "connectionbreakTip": "Connection Abnormal Disconnect:",
    "connectionbreak": "Network Disconnected!",
    "copyTip": "Content copied",
    "noAccess": "Due to insufficient permissions, this answer has excluded content that you are not authorized to view",
    "source": "Reference Source",
    "file": "File",
    "filePrsing": "File is currently being parsed",
    "sourceTooltip": "Source Paragraph",
    "filterLabel": "Filter Labels",
    "tooltipText": "The system generates key information tags automatically based on the answers, and you can also manually add or delete labels. The system calculates the relevance of various files and paragraphs based on these tags.",
    "customLabel": "Custom",
    "addCustomLabel": "+ Custom",
    "sourceDocumentsLabel": "Source Documents",
    "downloadPDFTooltip": "Download Dual-Layered PDF",
    "downloadOriginalTooltip": "Download Original File",
    "noMatchedFilesMessage": "No matched source files",
    "fileStorageFailure": "File storage failure!",
    "confirmDeleteChat": "Confirm deletion of this chat？",
    "roundOver": "This round is over",
    "chatDialogTip": "Set the input variables defined in the prompt template. Interact with agents and chains.",
    "feedback": "Feedback",
    "feedbackRequired": "Feedback is required",
    "dialogueSelection": "Dialogue selection",
    "chooseSkillOrAssistant": "Choose an online skill or assistant you want to use",
    "search": "Search",
<<<<<<< HEAD
    "recommendationQuestions": "Recommendation questions"
=======
    "recommendationQuestions": "Recommendation questions",
    "historicalMessages": "Historical Messages"
>>>>>>> dfe7e3d7
  },
  "model": {
    "modelConfiguration": "Model Configuration",
    "modelName": "Model Name",
    "modelConfigLabel": "Model Configuration",
    "modelConfigExplanationLink": "Model Configuration Parameter Explanation",
    "jsonFormatError": "JSON format error",
    "onlineStatus": "Online",
    "offlineStatus": "Offline",
    "exceptionStatus": "Exception",
    "warningTooltip": "Processing Exception",
    "inProgressOnlineStatus": "Online in Progress",
    "inProgressOfflineStatus": "Offline in Progress",
    "confirmModelOffline": "Confirm taking this model offline? skills using this model will not work properly",
    "confirmOfflineButtonText": "Offline",
    "modelManagement": "Model Management",
    "modelFineTune": "Model Finetune",
    "refreshButton": "Refresh",
    "gpuResourceUsage": "GPU Resource Usage",
    "modelCollectionCaption": "Model Collection",
    "machine": "Machine",
    "serviceAddress": "Server Address",
    "status": "Status",
    "online": "Online",
    "offline": "Offline",
    "gpuResourceUsageTitle": "GPU Resource Usage",
    "gpuNumber": "GPU Number",
    "gpuID": "GPU ID",
    "totalMemory": "Total Memory",
    "freeMemory": "Free Memory",
    "gpuUtilization": "GPU Utilization",
    "machineName": "Server Name",
    "addOne": "Add One"
  },
  "flow": {
    "unsavedChangesConfirmation": "You have unsaved changes. Are you sure you want to leave?",
    "leave": "Leave",
    "leaveAndSave": "Leave and Save",
    "simplifyConfig": "Simplify Configuration",
    "simplify": "Simplify",
    "notifications": "Notifications",
    "exit": "Exit",
    "import": "Import",
    "export": "Export",
    "code": "Code",
    "searchComponent": "Search Component",
    "knowledgeBaseSelection": "Knowledge Base Selection",
    "searchKnowledgeBase": "Search Knowledge Base",
    "minimumParamSetDescription": "You can set the minimum parameter set required for the skill here",
    "paramList": "Parameter List",
    "saveConfig": "Save Configuration",
    "componentLabel": "Component",
    "aliasLabel": "Alias",
    "editAlias": "Edit Alias",
    "parameterLabel": "Parameter",
    "notification": "Notification",
    "noNewNotifications": "No new notifications",
    "skillName": "Skill Name",
    "nameTooLong": "Name is too long",
    "skillDescription": "Skill Description",
    "enterVarName": "Please enter a variable name.",
    "varNameExists": "Variable name is already in use",
    "text": "Text",
    "dropdown": "Dropdown",
    "maxLength": "Max Length",
    "options": "Options",
    "variableName": "Variable Name",
    "varOptionRequired": "options are required",
    "optionRepeated": "Option repeated",
    "incorrectIdFormatMessage": "Incorrect ID format (should be a 5-character combination of letters and numbers)",
    "idAlreadyExistsMessage": "This ID already exists"
  },
  "lib": {
    "enterLibraryName": "Enter Knowledge Base Name",
    "libraryNameLimit": "Knowledge Base name cannot exceed 30 characters",
    "selectModel": "Select a Model",
    "nameExists": "This name already exists",
    "descriptionLimit": "Knowledge Base description cannot exceed 200 characters",
    "createLibrary": "Create Knowledge Base",
    "libraryName": "Knowledge Base Name",
    "description": "Description",
    "model": "Model",
    "fileData": "File Data",
    "structuredData": "Structured Data",
    "libraryCollection": "Knowledge Base Collection",
    "createUser": "Create User",
    "details": "Details",
    "confirmDeleteLibrary": "Confirm deletion of this Knowledge Base?",
    "fileList": "File List",
    "systemIntegration": "System Integration",
    "upload": "Upload",
    "fileName": "File Name",
    "status": "Status",
    "uploadTime": "Upload Time",
    "parseFailed": "Parse Failed",
    "parsing": "Parsing",
    "completed": "Completed",
    "confirmDeleteFile": "Confirm deletion of this file?",
    "fileUploadResult": "Out of the {{total}} files uploaded, {{failed}} failed to upload.",
    "modalTitle": "File Duplicate Prompt",
    "modalMessage": "The following files already exist in the knowledge base. Continuing the upload will overwrite the original files and processing strategy. Do you want to proceed with overwrite?",
    "keepOriginal": "Keep Original Files",
<<<<<<< HEAD
    "override": "Override"
=======
    "override": "Override",
    "toolName": "ToolName"
  },
  "evaluation": {
    "id": "任务ID",
    "filename": "测试文件名称",
    "skillAssistant": "技能助手",
    "status": "状态",
    "score": "评测分数",
    "createDate": "创建日期",
    "download": "下载",
    "confirmDeleteEvaluation": "确认删除该评测任务？",
    "createTitle": "新建任务",
    "selectLabel": "选择要评测的技能或者助手：",
    "selectPlaceholder": "请选择",
    "dataLabel": "测试集数据：",
    "fileExpandName": "支持扩展名：",
    "downloadTemplate": "下载模板文件",
    "promptLabel": "评测指令文本：",
    "enterExecType": "请选择要评测的技能或助手",
    "enterUniqueId": "请选择技能或助手ID",
    "enterVersion": "请选择技能的版本",
    "enterFile": "请选择测试集数据",
    "enterPrompt": "评测指令不能为空",
    "fileSizeLimit": "文件大小限制在10M以内",
    "evaluationCollection": "评测集合",
    "tooltip": "该指令文本用于指导大模型对 ground truth 和 answer 提取要点，如无特别需求请勿修改",
    "create": "创建",
    "cancel": "取消"
>>>>>>> dfe7e3d7
  },
  "code": {
    "editPythonCodeDescription": "Edit your Python code here. This code snippet accepts module imports and a function definition. Make sure your function returns a string.",
    "editCode": "Edit Code",
    "codeReadyToRun": "Code ready to run",
    "functionError": "There is an error in your function",
    "importsError": "There is an error in your imports",
    "errorOccurred": "An error occurred, please retry",
    "codeError": "There is an issue with this code, please check the following",
    "checkAndSave": "Check & Save",
    "export": "Export",
    "exportToJSON": "Export Skill to JSON File",
    "keyInformationMissing": "You have some missing key information: ",
    "skillNameMissing": "Please enter a skill name",
    "useOwnAPIKeys": "Use your own API keys",
    "exportSkill": "Export Skill",
    "uploadFile": "Upload File",
    "clickOrDragHere": "Click or drag a file here to upload",
    "dropFileHere": "Drop file here to upload",
    "delimiter": "Delimiter (multiple with ;)",
    "splitLength": "Chunk Size",
    "smartSplit": "Smart Semantic Split",
    "manualSplit": "Manually Set Split",
    "delimiterPlaceholder": "Delimiter symbol",
    "splitSizePlaceholder": "Split Size",
    "complete": "Complete",
    "setSplitSize": "Please set the file split size",
    "selectFileToUpload": "Please select a file to upload first",
    "fileSizeExceedsLimit": "File size cannot exceed 50MB,removed",
    "file": "File",
    "sizeExceedsLimit": "Size exceeds 50MB",
    "editDictionary": "Edit Dictionary",
    "exportCodeDialogTip": "Generate code to integrate the workflow into an external application (please make sure to build the skill before opening this page).",
    "chunkOverlap": "Chunk Overlap"
  },
  "report": {
    "reportTemplate": "Report Template",
    "reportDescription": "Report generation description...",
    "newButton": "New",
    "importButton": "Import",
    "start": "start",
    "formSettings": "Form Settings",
    "requiredLabel": "Required",
    "isRequired": "is Required",
    "fileRequired": "The current file is empty",
    "selectComponent": "Select a component",
    "varLength": "Length cannot exceed"
  },
  "status": {
    "1004": "This skill has been deleted",
    "1008": "The current assistant or skill is not online, and direct conversation is not possible.",
    "1005": ""
  },
  "all": "All",
  "finetune": {
    "modelName": "Model Name",
    "rtService": "RT Services",
    "createTime": "Creation Time",
    "noData": "No Data",
    "selectModel": "Select model for details.",
    "trainingLogs": "Training Logs",
    "evaluationReport": "Evaluation Report",
    "all": "All",
    "successful": "Succeed",
    "inProgress": "Ongoing",
    "failedAborted": "Failed/Aborted",
    "createTrainingTask": "Create training tasks",
    "rtServiceManagement": "RT service management",
    "confirmCancelPublish": "This model is currently online, whether it is still unpublished?",
    "confirmDeleteModel": "Are you sure you want to delete the model {{name}}?",
    "confirmDeleteOnlineModel": "This model has been online, do you want to delete it?",
    "confirmDeletePublishedModel": "The model has been published, confirm that you want to delete the model {{name}}?",
    "confirmStopTraining": "Confirm stop this training?",
    "trainingInProgress": "Training",
    "trainingFailed": "Training failed",
    "taskAborted": "Task aborted",
    "trainingSuccess": "Training succeed",
    "publishSuccess": "Publish succeed",
    "taskId": "Task Id",
    "baseModel": "Base Model",
    "runtime": "Runtime",
    "formatTime": "hh hours mm minutes ss seconds",
    "creator": "Creator",
    "dataset": "Dataset",
    "cancelPublish": "Cancel publish",
    "publish": "Publish",
    "stop": "Stop",
    "uploadDataset": "Upload Personal Dataset",
    "downloadSampleFile": "Download sample file",
    "customSampleSize": "Custom sample count (optional)",
    "customSampleSizeTooltip1": "This is an optional item:",
    "customSampleSizeTooltip2": "If this option is not selected, all samples of the selected personal data set and the pre-set data set will participate in training;",
    "customSampleSizeTooltip3": "If this option is selected, the user can freely specify the number of samples used for training in different data sets. If the input box is empty or the number entered is greater than the total number of samples in the data set, all samples in the data set will be used for training.",
    "presetDatasets": "Preset Datasets",
    "download": "Download",
    "sampleSize": "Sample Size",
    "userDatasets": "Personal Dataset",
    "gpuDesc": "The number of the graphics card used for training, and multiple cards are separated by commas, such as 0, 1, 2, and 3",
    "valRatioDesc": "Verification set ratio: if the value is greater than 0, loss will be calculated on the validation set after each epoch",
    "batchSizeDesc": "Batch size indicates the number of samples used in each training iteration. A larger batch size can accelerate training, but may lead to excessive memory usage;",
    "learningRateDesc": "A learning rate (learning rate) is a hyperparameter used to update weights during the process of gradient descent; if it is too high, the model will be difficult to converge, while if it is too low, the model will converge slowly.",
    "numEpochsDesc": "The number of iterations (epochs) controls the number of iterations in the training process; you can judge whether the model is converged according to the loss curve, if the loss is still decreasing without being stable, you can increase the epoch.",
    "maxSeqLenDesc": "Specify the maximum sequence length. The default value is 8192, i.e. the input and output lengths cannot exceed 8192 or they will be truncated;",
    "cpuLoadDesc": "Whether to load some parameters and optimizers into the CPU (the default is not enabled) can be turned on after opening it will occupy memory detailed data can refer to resource consumption related documentation",
    "selectRTService": "Please select RT service",
    "selectBaseModel": "Please select the base model",
    "enterModelName": "The model name contains at least one letter and is composed of numbers, letters, and underscores.",
    "rtServiceTooltip": "Select the RT service where the target benchmark model is located; Finetune will also be deployed in the same RT service after training completes.",
    "finetuneModelName": "The name of the Finetune model",
    "trainingMethod": "Training method",
    "fullFineTune": "Full-scale fine tuning",
    "freeze": "freeze",
    "lora": "lora",
    "parameterConfiguration": "Parameter Configuration",
    "parameterConfigurationTooltip": "Parameter configuration suggestions and experimental reference data are available in the product document.",
    "parameter": "Parameter",
    "quantity": "Quantity",
    "description": "Description",
    "gpuResourceUsage": "GPU resource usage"
  },
  "confirmButton": "Confirm",
  "add": "Add",
  "back": "Back",
  "create": "Create",
  "delete": "Delete",
  "createTime": "Creation Time",
  "updateTime": "Update Time",
  "success": "Saved",
  "edit": "Edit",
  "enable": "Enable",
  "disable": "Disable",
  "close": "Close",
  "cancel": "Cancel",
  "save": "Save",
  "submit": "Submit",
  "operations": "Operations",
  "previousPage": "Previous Page",
  "nextPage": "Next Page",
  "formatError": "Format Error",
  "port": "PORT",
  "cancle": "Cancle",
  "tip": "Prompt",
  "deleteAssistant": "Are you sure to delete this assistant?",
  "build": {
    "create": "Create",
    "assistant": "Assistant",
    "skill": "Skills",
    "tools": "Tools",
    "save": "Save",
    "online": "Online",
    "retry": "Retry",
    "use": "Use",
    "useAll": "Use All",
    "assistantConfiguration": "Assistant Configuration",
    "createAssistant": "Create a New Assistant",
    "assistantPortrait": "Assistant Portrait",
    "portraitOptimization": "Assistant portrait optimization",
    "automaticOptimization": "Automatic optimization",
    "createDescription": "Create your assistant by describing roles and tasks",
    "nextDescription": "Assistant can call multiple skills and tools",
    "searchAssistant": "Search for the assistant you need",
    "manageAssistant": "Manage your assistant on this page, including online and offline activities, editing, and more",
    "establishAssistant": "Create Assistant",
    "assistantName": "Assistant Name",
    "giveAssistantName": "Give the assistant a name",
    "whatWant": "What is the role of an assistant and what specific tasks do you want to complete?",
    "example": "Example",
    "exampleOne": "You are XX, with XX experience, skilled in XX, ...",
    "exampleTwo": "Your task is XX, and you need to follow the following steps to execute it:",
    "automaticallyConfigurations": "Automatically select relevant configurations for you",
    "prompt": "Provide a detailed and specific description of the interaction between the assistant and the user, such as the assistant's identity, specific methods and steps for completing tasks, tone of voice when answering questions, and what issues should be noted",
    "openingRemarks": "Opening remarks",
    "guidingQuestions": "Guiding Questions",
    "promptReplaced": "Prompt word replaced",
    "guideReplaced": "Guide word replaced",
    "openingReplaced": "Opening word replaced",
    "toolsReplaced": "Tools replaced",
    "skillsReplaced": "Skills replaced",
    "allReplaced": "All replaced",
    "basicConfiguration": "Basic configuration",
<<<<<<< HEAD
    "modelConfiguration": "AI Model configuration",
=======
    "modelConfiguration": "AI Model Configuration",
>>>>>>> dfe7e3d7
    "model": "Model",
    "temperature": "Temperature",
    "openingIntroduction": "Opening Introduction",
    "openingStatement": "Opening Statement",
    "assistantMessageFormat": "The assistant will send this message at the beginning of each conversation, supports Markdown format",
    "maximumPromptLength": "The prompt can be up to 1000 characters",
    "recommendQuestionsForUsers": "Provide recommended questions for users to guide them to ask. When there are more than 3, 3 will be randomly selected.",
    "maxCharacters50": "Up to 50 characters",
    "enterGuidingQuestions": "Please enter guiding questions",
    "knowledge": "Knowledge",
    "knowledgeBase": "Knowledge Base",
    "autoCall": "Auto Call",
    "callingMethod": "Calling Method",
    "autoCallDescription": "Retrieve and recall the added knowledge base in every conversation.",
    "onDemandCall": "On-Demand Call",
    "onDemandCallDescription": "Prompt to call the RecallKnowledge (copyable) method in the assistant's profile (prompt words), and only retrieve the knowledge base when needed.",
    "createNewKnowledge": "Create New Knowledge Base",
    "refresh": "Refresh",
    "abilities": "Abilities",
    "skillDescription": "Implement complex and stable business process orchestration through a visual interface, such as project planning and report analysis.",
    "selectKnowledgeBase": "Please select a knowledge base",
    "searchBaseName": "Search for knowledge base name",
    "debugPreview": "Debug Preview",
    "addTool": "Add Tool",
    "search": "Search",
    "empty": "Nothing here",
    "onlineSA": "Go online skills&assistants",
    "params": "Parameters",
    "added": "Added",
    "add": "Add",
    "configurationUpdated": "Configuration updated",
    "addSkill": "Add Skill",
    "createSkill": "Create Skill",
    "nameRequired": "Name cannot be empty",
    "nameMaxLength": "Name can have at most 50 characters",
    "descMaxLength": "Description can have at most 1000 characters",
    "editAssistant": "Edit Assistant",
    "enterName": "Enter a name for the assistant",
    "assistantDesc": "Assistant Description",
    "enterDesc": "Introduce assistant functionality, visible in conversations and assistant pages",
    "cancel": "Cancel",
    "confirm": "Confirm",
    "forBetter": "For better assistant effect, the description needs to be greater than 20 words",
<<<<<<< HEAD
    "forExample": "For example, the identity of an assistant, specific methods and steps for completing tasks, tone of voice when answering questions, and what issues to pay attention to, etc"
=======
    "forExample": "For example, the identity of an assistant, specific methods and steps for completing tasks, tone of voice when answering questions, and what issues to pay attention to, etc",
    "contentSecurityR": "Content Security Review",
    "errors": {
      "selectAtLeastOneWordType": "At least one word type must be selected",
      "autoReplyNotEmpty": "Auto-reply content cannot be empty"
    },
    "saveSuccess": "Saved successfully",
    "contentSecurity": "Content Security",
    "contentSecurityDesc": "Review session content for safety with a sensitive word list or API",
    "contentSecuritySettings": "Content Security Review Settings",
    "enableContentSecurityReview": "Enable Content Security Review",
    "reviewType": "Review Type",
    "sensitiveWordListMatch": "Sensitive Word List Match",
    "modelReview": "Model Review",
    "wordListType": "Word List Type",
    "builtinWordList": "Built-in Word List",
    "customWordList": "Custom Word List",
    "autoReplyContent": "Auto-reply Content",
    "useNewlineToSeparate": "Use newline to separate, each line one item",
    "txtFile": "txt file",
    "sensitiveWordMatch": "Sensitive Word Match",
    "defaultAutoReply": "Enter the auto-reply content for when the safety review is triggered, e.g., 'The current conversation content violates relevant regulations, please modify and re-enter.'"
>>>>>>> dfe7e3d7
  },
  "tools": {
    "addTool": "Add Tool",
    "createCustomTool": " Custom Tool",
    "builtinTools": "Built-in Tools",
    "customTools": "Custom Tools",
    "search": "Search",
    "empty": "Empty",
    "manageCustomTools": "Manage your custom tools on this page, including creating and editing them.",
    "name": "Name",
    "enterToolName": "Enter tool name",
    "openapiSchema": "OpenAPI Schema",
    "enterOpenAPISchema": "Enter your OpenAPI schema",
    "importFromUrl": "Import from URL",
    "examples": "Examples",
    "weatherJson": "Weather (JSON)",
    "petShopYaml": "Pet Shop (YAML)",
    "authenticationType": "Authentication Type",
    "authType": "Authentication Type",
    "none": "None",
    "apiKey": "API Key",
    "basic": "Basic",
    "bearer": "Bearer",
    "availableTools": "Available Tools",
    "description": "Description",
    "method": "Method",
    "path": "Path",
    "delete": "Delete",
    "cancel": "Cancel",
    "save": "Save"
  },
  "test": {
    "test": "Test",
    "addTest": "Please add test cases first",
    "uploadTest": "Upload test cases",
    "explain": "The test case is the input of the current component and only supports txt files, with a maximum of 20 lines",
    "testRun": "Test Run",
    "testCase": "Test Case",
    "run": "Run",
    "downloadResults": "Download Run Results",
    "testCases": "Enter test cases...",
    "parametersAndValues": "Parameters and Values",
    "parameter": "Parameter",
    "value": "Value",
    "result": "Test Result",
    "outResultPlaceholder": "Click the button to output the result"
<<<<<<< HEAD
  }
=======
  },
  "resetPassword": {
    "slogen": "Securely Reset Your Password",
    "currentPassword": "Current Password",
    "newPassword": "New Password",
    "confirmNewPassword": "Confirm New Password",
    "pleaseEnterCurrentPassword": "Please enter your current password.",
    "pleaseEnterNewPassword": "Please enter your new password.",
    "pleaseEnterConfirmPassword": "Please confirm your new password.",
    "newPasswordTooShort": "New password must be at least 8 characters.",
    "passwordMismatch": "The new passwords do not match.",
    "resetButton": "Change Password",
    "passwordResetSuccess": "Your password has been successfully reset.",
    "adminResetSuccess": "Password has been successfully reset",
    "resetFailed": "Pwd Reset Failed",
    "notEmpty": "The new password cannot be empty"
  },
  "log": {
    "auditManagement": "Audit Management",
    "searchButton": "Search",
    "resetButton": "Reset",
    "auditId": "Audit ID",
    "username": "Username",
    "operationTime": "Operation Time",
    "systemModule": "System Module",
    "operationAction": "Operation Action",
    "objectType": "Operation Object Type",
    "operationObject": "Operation Object",
    "ipAddress": "IP Address",
    "remark": "Remark",
    "selectUser": "Select User",
    "selectUserGroup": "Select User Group",
    "startDate": "Start Date",
    "endDate": "End Date",
    "actionBehavior": "Action Behavior"
  },
  "chatTipsTitle": "Chat Tips",
  "chatTips": "1. Please comply with the Cybersecurity Law of the People's Republic of China, the Data Security Law of the People's Republic of China, the Personal Information Protection Law of the People's Republic of China, and the Basic Requirements for the Security of Generative Artificial Intelligence Services;\n2. It is forbidden to upload confidential data that falls within the scope of the company's confidentiality management regulations;\n3. It is forbidden to upload data containing personal privacy information;\n4. It is forbidden to upload files containing malicious programs or viruses;\n5. It is forbidden to use AI to generate offensive code;\n6. It is forbidden to ask AI questions involving but not limited to explosives, terrorism, pornography, and information that endangers national and public security;\n7. AI-generated content is subject to the company's confidentiality management regulations. Users should judge the reasonableness of the generated content based on the actual situation to avoid risks caused by AI hallucinations."
>>>>>>> dfe7e3d7
}<|MERGE_RESOLUTION|>--- conflicted
+++ resolved
@@ -18,13 +18,9 @@
     "passwordError": "The password must include upper and lower case letters, numbers, and characters!",
     "passwordMismatch": "Passwords do not match",
     "registrationSuccess": "Registration successful. Please enter your password to log in",
-<<<<<<< HEAD
-    "pleaseEnterCaptcha": "Please enter captcha"
-=======
     "pleaseEnterCaptcha": "Please enter captcha",
     "passwordExpired": "Your password has expired, please change it promptly",
     "otherMethods": "Other login methods"
->>>>>>> dfe7e3d7
   },
   "menu": {
     "app": "Chat",
@@ -33,26 +29,17 @@
     "bookopen": "Document",
     "skills": "Build",
     "knowledge": "Knowledge",
-<<<<<<< HEAD
-    "models": "Models",
-    "system": "System",
-=======
     "evaluation": "Evaluation",
     "models": "Models",
     "system": "System",
     "log": "Logs",
->>>>>>> dfe7e3d7
     "themeSwitch": "Theme Switch",
     "document": "Documentation",
     "logout": "Logout",
     "logoutDescription": "Log out",
     "forBestExperience": "For the best experience, please access this website on a PC",
-<<<<<<< HEAD
-    "onlineDocumentation": "Online Documentation"
-=======
     "onlineDocumentation": "Online Documentation",
     "changePwd": "Password"
->>>>>>> dfe7e3d7
   },
   "system": {
     "userManagement": "User Management",
@@ -91,14 +78,9 @@
     "reset": "Reset",
     "confirm": "Confirm",
     "userGroupName": "Enter UserGroup Name",
-<<<<<<< HEAD
-    "admins": "Admin",
-    "flowControl": "Overall User Flow Control",
-=======
     "groupName": "UserGroup Name",
     "admins": "Admin",
     "flowControl": "Overall UserGroup Flow Control",
->>>>>>> dfe7e3d7
     "AssistantFlowCtrl": "Assistant Flow Control",
     "SkillFlowCtrl": "Skill Flow Control",
     "createdBy": "CreatedBy",
@@ -106,10 +88,6 @@
     "limit": "Limit",
     "unlimited": "Unlimited",
     "iconHover": "Simultaneously constrained by the overall traffic control strategy of the user group",
-<<<<<<< HEAD
-    "maximum": "Maximum of",
-    "perMinute": "concurrent conversations per second"
-=======
     "maximum": "Up to",
     "perMinute": "simultaneous online sessions",
     "changeTime": "Modification Time",
@@ -119,7 +97,6 @@
     "resetPwd": "ResetPassword",
     "selectGroup": "Please select a user group",
     "selectRole": "Please select a role"
->>>>>>> dfe7e3d7
   },
   "skills": {
     "manageTemplate": "Manage Skill Templates",
@@ -225,12 +202,8 @@
     "dialogueSelection": "Dialogue selection",
     "chooseSkillOrAssistant": "Choose an online skill or assistant you want to use",
     "search": "Search",
-<<<<<<< HEAD
-    "recommendationQuestions": "Recommendation questions"
-=======
     "recommendationQuestions": "Recommendation questions",
     "historicalMessages": "Historical Messages"
->>>>>>> dfe7e3d7
   },
   "model": {
     "modelConfiguration": "Model Configuration",
@@ -333,9 +306,6 @@
     "modalTitle": "File Duplicate Prompt",
     "modalMessage": "The following files already exist in the knowledge base. Continuing the upload will overwrite the original files and processing strategy. Do you want to proceed with overwrite?",
     "keepOriginal": "Keep Original Files",
-<<<<<<< HEAD
-    "override": "Override"
-=======
     "override": "Override",
     "toolName": "ToolName"
   },
@@ -365,7 +335,6 @@
     "tooltip": "该指令文本用于指导大模型对 ground truth 和 answer 提取要点，如无特别需求请勿修改",
     "create": "创建",
     "cancel": "取消"
->>>>>>> dfe7e3d7
   },
   "code": {
     "editPythonCodeDescription": "Edit your Python code here. This code snippet accepts module imports and a function definition. Make sure your function returns a string.",
@@ -546,11 +515,7 @@
     "skillsReplaced": "Skills replaced",
     "allReplaced": "All replaced",
     "basicConfiguration": "Basic configuration",
-<<<<<<< HEAD
-    "modelConfiguration": "AI Model configuration",
-=======
     "modelConfiguration": "AI Model Configuration",
->>>>>>> dfe7e3d7
     "model": "Model",
     "temperature": "Temperature",
     "openingIntroduction": "Opening Introduction",
@@ -594,9 +559,6 @@
     "cancel": "Cancel",
     "confirm": "Confirm",
     "forBetter": "For better assistant effect, the description needs to be greater than 20 words",
-<<<<<<< HEAD
-    "forExample": "For example, the identity of an assistant, specific methods and steps for completing tasks, tone of voice when answering questions, and what issues to pay attention to, etc"
-=======
     "forExample": "For example, the identity of an assistant, specific methods and steps for completing tasks, tone of voice when answering questions, and what issues to pay attention to, etc",
     "contentSecurityR": "Content Security Review",
     "errors": {
@@ -619,7 +581,6 @@
     "txtFile": "txt file",
     "sensitiveWordMatch": "Sensitive Word Match",
     "defaultAutoReply": "Enter the auto-reply content for when the safety review is triggered, e.g., 'The current conversation content violates relevant regulations, please modify and re-enter.'"
->>>>>>> dfe7e3d7
   },
   "tools": {
     "addTool": "Add Tool",
@@ -666,9 +627,6 @@
     "value": "Value",
     "result": "Test Result",
     "outResultPlaceholder": "Click the button to output the result"
-<<<<<<< HEAD
-  }
-=======
   },
   "resetPassword": {
     "slogen": "Securely Reset Your Password",
@@ -707,5 +665,4 @@
   },
   "chatTipsTitle": "Chat Tips",
   "chatTips": "1. Please comply with the Cybersecurity Law of the People's Republic of China, the Data Security Law of the People's Republic of China, the Personal Information Protection Law of the People's Republic of China, and the Basic Requirements for the Security of Generative Artificial Intelligence Services;\n2. It is forbidden to upload confidential data that falls within the scope of the company's confidentiality management regulations;\n3. It is forbidden to upload data containing personal privacy information;\n4. It is forbidden to upload files containing malicious programs or viruses;\n5. It is forbidden to use AI to generate offensive code;\n6. It is forbidden to ask AI questions involving but not limited to explosives, terrorism, pornography, and information that endangers national and public security;\n7. AI-generated content is subject to the company's confidentiality management regulations. Users should judge the reasonableness of the generated content based on the actual situation to avoid risks caused by AI hallucinations."
->>>>>>> dfe7e3d7
 }